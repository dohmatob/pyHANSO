"""
:Synopsis: Python implementation bfgs1run.m (HANSO): BFGS for non-smooth
nonconvex functions via inexact line search

:Author: DOHMATOB Elvis Dopgima <gmdopp@gmail.com> <elvis.dohmatob@inria.fr>

"""

import time

import numpy as np
from scipy import linalg

from hgprod import hgprod
from qpspecial import qpspecial
from linesch_ww import linesch_ww


def bfgs1run(x0, func, grad, maxit=100, nvec=0, verbose=1, funcrtol=1e-6,
             gradnormtol=1e-4, fvalquit=-np.inf, xnormquit=np.inf,
             cpumax=np.inf, strongwolfe=False, wolfe1=0, wolfe2=.5,
             quitLSfail=1, ngrad=None, evaldist=1e-4, H0=None, scale=1):
    """
    Make a single run of BFGS (with inexact line search) from one starting
    point. Intended to be called from bfgs.

    Parameters
    ----------
    func: callable function on 1D arrays of length nvar
        function being optimized

    grad: callable function
        gradient of func

    x0: 1D array of len nvar, optional (default None)
        intial point

    nvar: int, optional (default None)
        number of dimensions in the problem (exclusive x0)

    maxit: int, optional (default 100)
        maximum number of BFGS iterates we are ready to pay for

    wolfe1: float, optional (default 0)
        param passed to linesch_ww[sw] function

    wolfe2: float, optional (default .5)
        param passed to linesch_ww[sw] function

    strongwolfe: boolean, optional (default 1)
        0 for weak Wolfe line search (default)
        1 for strong Wolfe line search
        Strong Wolfe line search is not recommended for use with
        BFGS; it is very complicated and bad if f is nonsmooth;
        however, it can be useful to simulate an exact line search

    fvalquit: float, optional (default -inf)
        param passed to bfgs1run function

    gradnormtol: float, optional (default 1e-6)
        termination tolerance on d: smallest vector in convex hull of up
        to ngrad gradients

    xnormquit: float, optional (default inf)
        quit if norm(x) exceeds this value

    evaldist: float, optional default (1e-4)
        the gradients used in the termination test qualify only if
        they are evaluated at points  approximately  within
        distance evaldist of x

    H0: 2D array of shape (nvar, nvar), optional (default identity matrix)
        for full BFGS: initial inverse Hessian approximation (must be
        positive definite, but this is not checked), this could be draw
        drawn from a Wishart distribution;
        for limited memory BFGS: same, but applied every iteration
        (must be sparse in this case)

    scale: boolean, optional (default True)
        for full BFGS: 1 to scale H0 at first iteration, 0 otherwise
        for limited memory BFGS: 1 to scale H0 every time, 0 otherwise

    cpumax: float, optional (default inf)
        quit if cpu time in secs exceeds this (applies to total running
        time)

    verbose: int, optional (default 1)
        param passed to bfgs1run function

    quitLSfail: int, optional (default 1)
        1 if quit when line search fails, 0 (potentially useful if func
        is not numerically continuous)

    ngrad: int, optional (default min(100, 2 * nvar, nvar + 10))
        number of gradients willing to save and use in solving QP to check
        optimality tolerance on smallest vector in their convex hull;
        see also next two options

    Returns
    -------
    x: 1D array of same length nvar = len(x0)
        final iterate

    f: float
        final function value

    d: 1D array of same length nvar
       final smallest vector in convex hull of saved gradients

    H: 2D array of shape (nvar, nvar)
       final inverse Hessian approximation

    iter: int
       number of iterations

    info: int
        reason for termination
         0: tolerance on smallest vector in convex hull of saved gradients met
         1: max number of iterations reached
         2: f reached target value
         3: norm(x) exceeded limit
         4: cpu time exceeded limit
         5: f or g is inf or nan at initial point
         6: direction not a descent direction (because of rounding)
         7: line search bracketed minimizer but Wolfe conditions not satisfied
         8: line search did not bracket minimizer: f may be unbounded below
         9: relative tolerance on function value met on last iteration

    X: 2D array of shape (iter, nvar)
        iterates where saved gradients were evaluated

    G: 2D array of shape (nvar, nvar)
        gradients evaluated at these points

    w: 1D array
        weights defining convex combination d = G*w

    fevalrec: 1D array of length iter
        record of all function evaluations in the line searches

    xrec: 2D array of length (iter, nvar)
        record of x iterates

    Hrec: 2D array of shape (iter, nvar)
       record of H (Hessian) iterates

    times: list of floats
        time consumed in each iteration

    Raises
    ------
    ImportError

    """

    def _log(msg, level=0):
        if verbose > level:
            print msg

    # sanitize input
    x0 = np.array(x0).ravel()
    nvar = np.prod(x0.shape)
    H0 = np.eye(nvar) if H0 is None else H0
    ngrad = min(100, min(2 * nvar, nvar + 10)) if ngrad is None else ngrad
    x = np.array(x0)
    H = np.array(H0)

    # initialize auxiliary variables
    S = []
    Y = []
    xrec = []
    fevalrec = []
    Hrec = []
    X = np.array([x]).T
    nG = 1
    w = 1

    # prepare for timing
    cpufinish = time.time() + cpumax
    time0 = time.time()
    times = []

    # first evaluation
    f, g = func(x), grad(x)
    times.append((time.time() - time0, f))

    # check that all is still well
    d = np.array(g)
    G = np.array([g]).T
    if np.isnan(f) or np.isinf(f):
        _log('bfgs1run: f is infinite or nan at initial iterate')
        info = 5
        return  x, f, d, H, 0, info, X, G, w, fevalrec, xrec, Hrec, times
    if np.any(np.isnan(g)) or np.any(np.isinf(g)):
        _log('bfgs1run: grad is infinite or nan at initial iterate')
        info = 5
        return  x, f, d, H, 0, info, X, G, w, fevalrec, xrec, Hrec, times

    # enter: main loop
<<<<<<< HEAD
    dnorm = numpy.linalg.norm(g, 2)  # initialize dnorm stopping creteria
    f_old = f
=======
    dnorm = linalg.norm(g, 2)  # initialize dnorm stopping creteria
>>>>>>> 93781ae6
    for it in xrange(maxit):
        p = -np.dot(H, g) if nvec == 0 else -hgprod(H, g, S, Y)
        gtp = np.dot(g.T, p)
        if gtp >= 0 or np.any(np.isnan(gtp)):
            _log(
                'bfgs1run: not descent direction, quitting after %d '
                'iteration(s), f = %g, dnorm = %5.1e, gtp=%s' % (
                    it + 1, f, dnorm, gtp))
            info = 6
            times.append((time.time() - time0, f))
            return x, f, d, H, it, info, X, G, w, fevalrec, xrec, Hrec, times

        gprev = np.array(g)  # for BFGS update
        if strongwolfe:
            # strong Wolfe line search is not recommended except to simulate
            # exact line search
            _log("Starting inexact line search (strong Wolfe) ...")

            # have we coded strong Wolfe line search ?
            try:
                from linesch_sw import linesch_sw
            except ImportError:
                raise ImportError(
                    '"linesch_sw" is not in path: it can be obtained from the'
                    ' NLCG distribution')

            alpha, x, f, g, fail, _, _, fevalrecline = linesch_sw(
                x, func, grad, p, wolfe1=wolfe1, wolfe2=wolfe2,
                fvalquit=fvalquit, verbose=verbose)

            # function values are not returned in strongwolfe, so set
            # fevalrecline to nan
            # fevalrecline = np.nan

            _log("... done.")
            # exact line search: increase alpha slightly to get to other side
            # of an discontinuity in nonsmooth case
            if wolfe2 == 0:
                increase = 1e-8 * (1 + alpha)
                x = x + increase * p
                _log(' exact line sch simulation: slightly increasing step '
                     'from %g to %g' % (alpha, alpha + increase), level=1)

<<<<<<< HEAD
                f, g = func(x), grad(x)
=======
                f, g = func(x, **kwargs), grad(x)  # XXX : kwargs undefined
>>>>>>> 93781ae6
        else:
            _log("Starting inexact line search (weak Wolfe) ...")
            alpha, x, f, g, fail, _, _, fevalrecline = linesch_ww(
                x, func, grad, p, wolfe1=wolfe1, wolfe2=wolfe2,
                fvalquit=fvalquit, verbose=verbose)
            _log("... done.")

        # for the optimal check: discard the saved gradients iff the
        # new point x is not sufficiently close to the previous point
        # and replace them with new gradient
        if alpha * linalg.norm(p, 2) > evaldist:
            nG = 1
            G = np.array([g]).T
            X = np.array([x]).T
        # otherwise add new gradient to set of saved gradients,
        # discarding oldest
        # if alread have ngrad saved gradients
        elif nG < ngrad:
            nG += 1
            G = np.vstack((g, G.T)).T
            X = np.vstack((x, X.T)).T
        else:  # nG = ngrad
            G = np.vstack((g, G[..., :ngrad - 1].T)).T
            X = np.vstack((x, X[..., :ngrad - 1].T)).T
        # optimality check: compute smallest vector in convex hull
        # of qualifying gradients: reduces to norm of latest gradient
        # if ngrad = 1, and the set
        # must always have at least one gradient: could gain efficiency
        # here by updating previous QP solution
        if nG > 1:
            _log("Computing shortest l2-norm vector in convex hull of "
                 "cached gradients: G = %s ..." % G.T)
            w, d, _, _ = qpspecial(G, verbose=verbose)
            _log("... done.")
        else:
            w = 1
            d = np.array(g)

        dnorm = linalg.norm(d, 2)

        # XXX this recordings shoud be optional!
        xrec.append(x)
        fevalrec.append(fevalrecline)
        Hrec.append(H)

        if verbose > 1:
            nfeval = len(fevalrecline)
            _log(
                'bfgs1run: iter %d: nfevals = %d, step = %5.1e, f = %g, '
                'nG = %d, dnorm = %5.1e' % (it, nfeval, alpha, f, nG, dnorm),
                level=1)
        if f < fvalquit:  # this is checked inside the line search
            _log('bfgs1run: reached target objective, quitting after'
                 ' %d iteration(s)' % (it + 1))
            info = 2
            times.append((time.time() - time0, f))
            return x, f, d, H, it, info, X, G, w, fevalrec, xrec, Hrec, times

        # this is not checked inside the line search
        elif linalg.norm(x, 2) > xnormquit:
            _log('bfgs1run: norm(x) exceeds specified limit, quitting after'
                 ' %d iteration(s)' % (it + 1))
            info = 3
            times.append(time.time() - time0, f)
            return  x, f, d, H, it, info, X, G, w, fevalrec, xrec, Hrec, times

        # line search failed (Wolfe conditions not both satisfied)
        if fail == 1:
            if not quitLSfail:
                _log('bfgs1run: continue although line search failed',
                     level=1)
            else:  # quit since line search failed
                _log('bfgs1run: quitting after %d iteration(s), f = %g, '
                     'dnorm = %5.1e' % (it + 1, f, dnorm))
                info = 7
                times.append((time.time() - time0, f))
                return  (x, f, d, H, it, info, X, G, w, fevalrec, xrec,
                         Hrec, times)

        # function apparently unbounded below
        elif fail == -1:
            _log('bfgs1run: f may be unbounded below, quitting after %d '
                 'iteration(s), f = %g' % (it + 1, f))
            info = 8
            times.append((time.time() - time0, f))
            return  x, f, d, H, it, info, X, G, w, fevalrec, xrec, Hrec

        # are we trapped in a local minimum ?
        relative_change = np.abs(1 - 1. * f_old / f) if f != f_old else 0
        if relative_change < funcrtol:
            _log('bfgs1run: relative change in func over last iteration (%g)'
                 ' below tolerance (%g) , quiting after %d iteration(s),'
                 ' f = %g' % (relative_change, funcrtol, it + 1, f))
            info = 9
            times.append((time.time() - time0, f))
            return  (x, f, d, H, it, info, X, G, w, fevalrec, xrec,
                     Hrec, times)

        # check near-stationarity
        if dnorm <= gradnormtol:
            if nG == 1:
                _log('bfgs1run: gradient norm below tolerance, quiting '
                     'after %d iteration(s), f = %g' % (it + 1, f))
            else:
                _log(
                    'bfgs1run: norm of smallest vector in convex hull of'
                    ' gradients below tolerance, quitting after '
                    '%d iteration(s), f = %g' % (it + 1, f))
            info = 0
            times.append((time.time() - time0, f))
            return  x, f, d, H, it, info, X, G, w, fevalrec, xrec, Hrec, times

        if time.time() > cpufinish:
            _log('bfgs1run: cpu time limit exceeded, quitting after %d '
                 'iteration(s) %d' % (it + 1))
            info = 4
            times.append((time.time() - time0, f))
            return  x, f, d, H, it, info, X, G, w, fevalrec, xrec, Hrec, times
        s = (alpha * p).reshape((-1, 1))
        y = g - gprev
        sty = np.dot(s.T, y)  # successful line search ensures this is positive
        assert sty > 0
        if nvec == 0:  # perform rank two BFGS update to the inverse Hessian H
            if sty > 0:
                if it == 0 and scale:
                    # for full BFGS, Nocedal and Wright recommend
                    # scaling I before the first update only
                    H = (1. * sty / np.dot(y.T, y)) * H
                # for formula, see Nocedal and Wright's book
                # M = I - rho*s*y', H = M*H*M' + rho*s*s', so we have
                # H = H - rho*s*y'*H - rho*H*y*s' + rho^2*s*y'*H*y*s'
                # + rho*s*s' note that the last two terms combine:
                # (rho^2*y'Hy + rho)ss'
                rho = 1. / sty
                Hy = np.dot(H, y).reshape((-1, 1))
                rhoHyst = rho * np.dot(Hy, s.T)
                # old version: update may not be symmetric because of rounding
                # H = H - rhoHyst' - rhoHyst + rho*s*(y'*rhoHyst) + rho*s*s';
                # new in version 2.02: make H explicitly symmetric
                # also saves one outer product
                # in practice, makes little difference, except H=H' exactly
                ytHy = np.dot(y.T,
                              Hy)  # could be < 0 if H not numerically pos def
                sstfactor = np.max([rho * rho * ytHy + rho, 0])
                sscaled = np.sqrt(sstfactor) * s
                H = H - (rhoHyst.T + rhoHyst) + np.dot(sscaled, sscaled.T)
                # alternatively add the update terms together first: does
                # not seem to make significant difference
                # update = sscaled*sscaled' - (rhoHyst' + rhoHyst);
                # H = H + update;
            # should not happen unless line search fails, and in that
            # case should normally have quit
            else:
                _log('bfgs1run: sty <= 0, skipping BFGS update at iteration '
                     '%d ' % it, level=1)
        else:  # save s and y vectors for limited memory update
            s = alpha * p
            y = g - gprev
            if it + 1 <= nvec:
                S = np.hstack((S, s))
                Y = np.hstack((Y, y))
            # could be more efficient here by avoiding moving the columns
            else:
                S = np.hstack((S[..., 1:nvec], s))
                Y = np.hstack((Y[..., 1:nvec], y))
            if scale:
                # recommended by Nocedal-Wright
                H = np.dot(np.dot(s.T, y), np.dot(np.dot(y.T, y), H0))

        f_old = f
        times.append((time.time() - time0, f))
    # end of 'for loop'

    _log('bfgs1run: %d iteration(s) reached, f = %g, dnorm = %5.1e' % (
            maxit, f, dnorm))

    info = 1  # quit since max iterations reached
    return  x, f, d, H, it, info, X, G, w, fevalrec, xrec, Hrec, times

if __name__ == '__main__':
    nvar = 300
    nstart = 20
    func_name = 'Rosenbrock "Banana" function in %i dimensions' % nvar
    import os
    from example_functions import (l1, grad_l1)
    from setx0 import setx0
    import scipy.io
    if os.path.isfile("/tmp/x0.mat"):
        x0 = scipy.io.loadmat("/tmp/x0.mat", squeeze_me=True,
                              struct_as_record=False)['x0']
    else:
        x0 = setx0(nvar, nstart)

    if x0.ndim == 1:
        x0 = x0.reshape((-1, 1))

    _x = None
    _f = np.inf
    for j in xrange(x0.shape[1]):
        print ">" * 100, "(j = %i)" % j
        x, f = bfgs1run(x0[..., j], l1, grad_l1,
                        strongwolfe=0,
                        maxit=100,
                        verbose=2,
                        gradnormtol=1e-6,
                        xnormquit=np.inf,
                        fvalquit=-np.inf,
                        cpumax=np.inf,
                        wolfe1=0,
                        wolfe2=.5,
                        nvec=0,
                        scale=1,
                        evaldist=1e-6
                        )[:2]
        if f < _f:
            _f = f
            _x = x
        print "<" * 100, "(j = %i)" % j

    print _x
    print _f<|MERGE_RESOLUTION|>--- conflicted
+++ resolved
@@ -197,12 +197,8 @@
         return  x, f, d, H, 0, info, X, G, w, fevalrec, xrec, Hrec, times
 
     # enter: main loop
-<<<<<<< HEAD
-    dnorm = numpy.linalg.norm(g, 2)  # initialize dnorm stopping creteria
+    dnorm = linalg.norm(g, 2)  # initialize dnorm stopping creteria
     f_old = f
-=======
-    dnorm = linalg.norm(g, 2)  # initialize dnorm stopping creteria
->>>>>>> 93781ae6
     for it in xrange(maxit):
         p = -np.dot(H, g) if nvec == 0 else -hgprod(H, g, S, Y)
         gtp = np.dot(g.T, p)
@@ -246,11 +242,7 @@
                 _log(' exact line sch simulation: slightly increasing step '
                      'from %g to %g' % (alpha, alpha + increase), level=1)
 
-<<<<<<< HEAD
                 f, g = func(x), grad(x)
-=======
-                f, g = func(x, **kwargs), grad(x)  # XXX : kwargs undefined
->>>>>>> 93781ae6
         else:
             _log("Starting inexact line search (weak Wolfe) ...")
             alpha, x, f, g, fail, _, _, fevalrecline = linesch_ww(
@@ -291,7 +283,7 @@
 
         dnorm = linalg.norm(d, 2)
 
-        # XXX this recordings shoud be optional!
+        # XXX these recordings shoud be optional!
         xrec.append(x)
         fevalrec.append(fevalrecline)
         Hrec.append(H)
